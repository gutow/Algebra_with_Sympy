from sympy import symbols, integrate, simplify, expand, factor, Integral, Add
from sympy import diff, FiniteSet, Equality, Function, functions, Matrix, S
<<<<<<< HEAD
from sympy import sin, cos, log, exp, I
from .algebraic_equation import solve, collect, Equation, Eqn, sqrt, root
from .algebraic_equation import algwsym_config
from .algebraic_equation import EqnFunction, str_to_extend_sympy_func
from .algebraic_equation import _skip_
=======
from sympy import sin, cos, log, exp, latex, Symbol
from sympy.core.function import AppliedUndef
from sympy.printing.latex import LatexPrinter
from algebra_with_sympy.algebraic_equation import solve, collect, Equation, Eqn, sqrt, root
from algebra_with_sympy.algebraic_equation import algwsym_config
from algebra_with_sympy.algebraic_equation import EqnFunction, str_to_extend_sympy_func
from algebra_with_sympy.algebraic_equation import _skip_
>>>>>>> d2b4eca4

from pytest import raises

def test_str_to_extend_sympy_func():
    teststr = 'testname'
    execstr = 'class %S(%S,EqnFunction):\n    pass\n'
    execstr = execstr.replace('%S',str(teststr))
    assert str_to_extend_sympy_func(teststr)==execstr
    pass

#####
# Extension just the functions used for testing
#####

for func in ('sin', 'cos', 'log', 'exp'):
    if func not in _skip_:
        try:
            exec(str_to_extend_sympy_func(func), globals(), locals())
        except TypeError:
            from warnings import warn
            warn('SymPy function/operation ' + str(func) + ' may not work ' \
                'properly with Equations. If you use it with Equations, ' \
                'validate its behavior. We are working to address this ' \
                'issue.')


class CustomLatexPrinter(LatexPrinter):
    """Print undefined applied functions without arguments"""
    def _print_Function(self, expr, exp=None):
        if isinstance(expr, AppliedUndef):
            return self._print(Symbol(expr.func.__name__))
        return super()._print_Function(expr, exp)


def my_latex(expr, **settings):
    """Mimic latex()"""
    return CustomLatexPrinter(settings).doprint(expr)


def test_define_equation():
    a, b, c = symbols('a b c')
    raises(TypeError, lambda: Equation(FiniteSet(a), FiniteSet(b, c)))
    assert(Equation(1, 0).check() == False)
    assert Eqn(1, 0) == Equation(1, 0)
    tsteqn = Equation(a, b/c)
    assert tsteqn.args == (a, b/c)
    assert tsteqn.lhs == a
    assert tsteqn.rhs == b/c
    assert tsteqn.free_symbols == {a, b, c}


def test_convert_equation():
    a, b, c = symbols('a b c')
    tsteqn = Equation(a, b/c)
    assert tsteqn.as_Boolean() == Equality(a, b/c)
    assert tsteqn.reversed == Equation(b/c, a)
    assert tsteqn.swap == Equation(b/c, a)


def test_binary_op():
    a, b, c = symbols('a b c')
    tsteqn = Equation(a, b/c)
    assert tsteqn + c == Equation(a + c, b/c + c)
    assert c + tsteqn == Equation(c + a, c + b/c)
    assert tsteqn*c == Equation(a*c, b)
    assert c*tsteqn == Equation(c*a, b)
    assert tsteqn - c == Equation(a - c, b/c - c)
    assert c - tsteqn == Equation(c - a, c - b/c)
    assert tsteqn/ c == Equation(a/c, b/c**2)
    assert c/tsteqn == Equation(c/a, c**2/b)
    assert tsteqn % c == Equation(a % c, (b/c) % c)
    assert c % tsteqn == Equation(c % a, c % (b/c))
    assert tsteqn**c == Equation(a**c, (b/c)**c)
    assert c**tsteqn == Equation(c**a, c**(b/c))
    assert tsteqn + tsteqn == Equation(2*a, 2*b/c)
    assert tsteqn*tsteqn == Equation(a**2, b**2/c**2)
    assert tsteqn - tsteqn == Equation(0, 0)
    assert tsteqn/tsteqn == Equation(1, 1)
    assert tsteqn % tsteqn == Equation(0, 0)
    assert tsteqn**tsteqn == Equation(a**a, (b/c)**(b/c))


def test_outputs():
    algwsym_config.output.show_code = False
    # True for above not tested as it sends output to standard out via
    # `print()`.
    algwsym_config.output.human_text = False
    a, b, c = symbols('a b c')
    tsteqn = Eqn(a, b/c)
    assert tsteqn.__repr__() == 'Equation(a, b/c)'
    algwsym_config.output.human_text = True
    assert tsteqn.__repr__() == 'a = b/c'
    assert tsteqn.__str__() == 'a = b/c'
    assert latex(tsteqn) == 'a=\\frac{b}{c}'

    f = Function("f")(a, b, c)
    eq = Eqn(f, 2)
    assert latex(eq) == "f{\\left(a,b,c \\right)}=2"
    # use custom printer
    assert my_latex(eq) == "f=2"


def test_sympy_functions():
    a, b, c = symbols('a b c')
    tsteqn = Equation(a, b/c)
    assert sin(tsteqn) == Equation(sin(a),sin(b/c))
    assert log(tsteqn) == Equation(log(a),log(b/c))
    # Check matrix exponentiation is not overridden.
    assert exp(tsteqn) == Equation(exp(tsteqn.lhs),exp(tsteqn.rhs))
    tsteqn5 = Equation(a, Matrix([[1, 1], [1, 1]]))
    assert exp(tsteqn5).lhs == exp(a)
    assert exp(tsteqn5).rhs == exp(Matrix([[1, 1], [1, 1]]))

def test_helper_functions():
    a, b, c, x= symbols('a b c x')
    tsteqn = Equation(a, b/c)
    raises(ValueError, lambda: integrate(tsteqn, c))
    raises(AttributeError, lambda: integrate(tsteqn, c, side='right'))
    assert tsteqn.evalf(4, {b: 2.0, c: 4}) == Equation(a, 0.5000)
    assert diff(tsteqn, c) == Equation(diff(a, c, evaluate=False), -b/c**2)
    tsteqn = Equation(a*c, b/c)
    assert diff(tsteqn, c) == Equation(a, -b/c**2)
    assert integrate(tsteqn, c, side='rhs') == integrate(tsteqn.rhs, c)
    assert integrate(tsteqn, c, side='lhs') == integrate(tsteqn.lhs, c)

    def adsq(eqn):
        # Arbitrary python function
        return eqn + eqn**2

    assert adsq(Equation(a*c, b/c)) == Equation(a**2*c**2 + a*c, b**2/c**2 +
                                                b/c)
    assert Equation((a - 1)*(a + 1), (2*b + c)**2).expand() == Equation(
        a**2 - 1, 4*b**2 + 4*b*c + c**2)
    assert expand(Equation((a - 1)*(a + 1), (2*b + c)**2)) == Equation(
        a**2 - 1, 4*b**2 + 4*b*c + c**2)
    assert Equation(a**2 - 1, 4*b**2 + 4*b*c + c**2).factor() == Equation(
        (a - 1)*(a + 1), (2*b + c)**2)
    assert factor(Equation(a**2 - 1, 4*b**2 + 4*b*c + c**2)) == Equation(
        (a - 1)*(a + 1), (2*b + c)**2)
    assert Equation(a**2 - 1, 4*b**2 + 4*b*c + c*a).collect(c) == Equation(
        a**2- 1, 4*b**2 + c*(a + 4*b))
    assert collect(Equation(a**2 - 1, 4*b**2 + 4*b*c + c*a), c) == Equation(
        a**2- 1, 4*b**2 + c*(a + 4*b))
    assert Equation((a + 1)**2/(a + 1), exp(log(c))).simplify() == Equation(
        a + 1, c)
    assert simplify(Equation((a + 1)**2/(a + 1), exp(log(c)))) == Equation(
        a + 1, c)
    assert Equation(x, ((b - sqrt(4*a*c + b**2))/(2*a)).expand()) in solve(
        Equation(a*x**2,b*x+c),x)
    assert Equation(x, ((b + sqrt(4*a*c + b**2))/(2*a)).expand()) in solve(
        Equation(a*x**2,b*x+c),x)
    assert len(solve(Equation(a*x**2,b*x+c), x)) == 2
    assert root(Eqn(a,b/c),3) == Equation(a**(S(1)/S(3)), (b/c)**(S(1)/S(3)))
    assert sqrt(Eqn(a,b/c)) == Equation(sqrt(a), sqrt(b/c))


def test_apply_syntax():
    a, b, c, x = symbols('a b c x')
    tsteqn = Equation(a, b/c)
    assert tsteqn.apply(log) == Equation(log(a), log(b/c))
    assert tsteqn.applylhs(log) == Equation(log(a), b / c)
    assert tsteqn.applyrhs(log) == Equation(a, log(b / c))
    poly = Equation(a*x**2 + b*x + c*x**2, a*x**3 + b*x**3 + c*x)
    assert poly.applyrhs(collect, x) == Equation(poly.lhs, poly.rhs.collect(x))


def test_do_syntax():
    a, b, c, x = symbols('a b c x')
    tsteqn = Equation(a, b/c)
    raises(AttributeError, lambda: tsteqn.do.log())
    poly = Equation(a*x**2 + b*x + c*x**2, a*x**3 + b*x**3 + c*x)
    assert poly.dorhs.collect(x) == Eqn(poly.lhs, poly.rhs.collect(x))
    assert poly.dolhs.collect(x) == Eqn(poly.lhs.collect(x), poly.rhs)
    assert poly.do.collect(x) == Eqn(poly.lhs.collect(x), poly.rhs.collect(x))


<<<<<<< HEAD
def test_rewrite_add():
    b, x = symbols("x, b")
    eq = Equation(x + b, x - b)
    assert eq.rewrite(Add) == Equation(2 * b, 0)
    assert set(eq.rewrite(Add, evaluate=None).lhs.args) == set((b, x, b, -x))
    assert set(eq.rewrite(Add, evaluate=False).lhs.args) == set((b, x, b, -x))
    assert eq.rewrite(Add, eqn=False) == 2 * b
    assert set(eq.rewrite(Add, eqn=False, evaluate=False).args) == set((b, x, b, -x))

def test_rewrite():
    x = symbols("x")
    eq = Equation(exp(I*x),cos(x) + I*sin(x))

    # NOTE: right now I must use `sexp` otherwise the test is going to fail.
    # I absolutely have no idea what's going on. Interesting to note that this
    # only happens with pytest. On real life (inside Jupyter notebook),
    # everything works as expected
    from sympy import exp as sexp
    assert eq.rewrite(exp) == Equation(exp(I*x), sexp(I*x))
    assert eq.rewrite(Add) == Equation(exp(I*x) - I*sin(x) - cos(x), 0)
=======
def test_subs():
    a, b, c, x = symbols('a b c x')
    eq1 = Equation(x + a + b + c, x * a * b * c)
    eq2 = Equation(x + a, 4)
    assert eq1.subs(a, 2) == Equation(x + b + c + 2, 2 * x * b * c)
    assert eq1.subs([(a, 2), (b, 3)]) == Equation(x + c + 5, 6 * x * c)
    assert eq1.subs({a: 2, b: 3}) == Equation(x + c + 5, 6 * x * c)
    assert eq1.subs(eq2) == Equation(4 + b + c, x * a * b * c)

    # verify that proper errors are raised
    eq3 = Equation(b, 5)
    raises(TypeError, lambda: eq1.subs([eq2, eq3]))
    raises(ValueError, lambda: eq1.subs(eq2, {b: 5}))

    # verify that substituting an Equation into an expression is not supported
    raises(ValueError, lambda: eq1.dolhs.subs(eq2))
    raises(ValueError, lambda: eq1.dorhs.subs(eq2))
    raises(ValueError, lambda: (x + a + b + c).subs(eq2))

    # verify the effectivness of `simultaneous`
    eq = Equation((x + a) / a, b * c)
    sd = {x + a: a, a: x + a}
    assert eq.subs(sd) == Equation(1, b * c)
    assert eq.subs(sd, simultaneous=True) == Equation(a / (x + a), b * c)
>>>>>>> d2b4eca4
<|MERGE_RESOLUTION|>--- conflicted
+++ resolved
@@ -1,12 +1,5 @@
 from sympy import symbols, integrate, simplify, expand, factor, Integral, Add
 from sympy import diff, FiniteSet, Equality, Function, functions, Matrix, S
-<<<<<<< HEAD
-from sympy import sin, cos, log, exp, I
-from .algebraic_equation import solve, collect, Equation, Eqn, sqrt, root
-from .algebraic_equation import algwsym_config
-from .algebraic_equation import EqnFunction, str_to_extend_sympy_func
-from .algebraic_equation import _skip_
-=======
 from sympy import sin, cos, log, exp, latex, Symbol
 from sympy.core.function import AppliedUndef
 from sympy.printing.latex import LatexPrinter
@@ -14,7 +7,6 @@
 from algebra_with_sympy.algebraic_equation import algwsym_config
 from algebra_with_sympy.algebraic_equation import EqnFunction, str_to_extend_sympy_func
 from algebra_with_sympy.algebraic_equation import _skip_
->>>>>>> d2b4eca4
 
 from pytest import raises
 
@@ -191,7 +183,6 @@
     assert poly.do.collect(x) == Eqn(poly.lhs.collect(x), poly.rhs.collect(x))
 
 
-<<<<<<< HEAD
 def test_rewrite_add():
     b, x = symbols("x, b")
     eq = Equation(x + b, x - b)
@@ -201,6 +192,7 @@
     assert eq.rewrite(Add, eqn=False) == 2 * b
     assert set(eq.rewrite(Add, eqn=False, evaluate=False).args) == set((b, x, b, -x))
 
+
 def test_rewrite():
     x = symbols("x")
     eq = Equation(exp(I*x),cos(x) + I*sin(x))
@@ -212,7 +204,8 @@
     from sympy import exp as sexp
     assert eq.rewrite(exp) == Equation(exp(I*x), sexp(I*x))
     assert eq.rewrite(Add) == Equation(exp(I*x) - I*sin(x) - cos(x), 0)
-=======
+
+
 def test_subs():
     a, b, c, x = symbols('a b c x')
     eq1 = Equation(x + a + b + c, x * a * b * c)
@@ -237,4 +230,3 @@
     sd = {x + a: a, a: x + a}
     assert eq.subs(sd) == Equation(1, b * c)
     assert eq.subs(sd, simultaneous=True) == Equation(a / (x + a), b * c)
->>>>>>> d2b4eca4
